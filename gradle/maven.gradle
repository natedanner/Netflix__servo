// Maven side of things
subprojects {
    apply plugin: 'maven' // Java plugin has to have been already applied for the conf2scope mappings to work
    apply plugin: 'signing'

<<<<<<< HEAD

    if (gradle.startParameter.taskNames.contains("uploadMavenCentral")) {
        signing {
            required true
            sign configurations.archives
        }
    } else {
        task signArchives {
            // do nothing
        }
=======
    signing {
        required { gradle.taskGraph.hasTask(uploadMavenCentral) }
        sign configurations.archives
>>>>>>> 5c63f84d
    }

    /**
     * Publishing to Maven Central example provided from http://jedicoder.blogspot.com/2011/11/automated-gradle-project-deployment-to.html
     */
<<<<<<< HEAD
    task uploadMavenCentral(type: Upload) {
        configuration = configurations.archives

        dependsOn 'signArchives'

=======
    task uploadMavenCentral(type:Upload, dependsOn: signArchives) {
        configuration = configurations.archives
>>>>>>> 5c63f84d
        doFirst {
            repositories.mavenDeployer {
                beforeDeployment { org.gradle.api.artifacts.maven.MavenDeployment deployment -> signing.signPom(deployment) }

                // To test deployment locally, use the following instead of oss.sonatype.org
                //repository(url: "file://localhost/${rootProject.rootDir}/repo")

<<<<<<< HEAD
                repository(url: 'http://oss.sonatype.org/service/local/staging/deploy/maven2/') {
=======
                repository(url: 'https://oss.sonatype.org/service/local/staging/deploy/maven2') {
>>>>>>> 5c63f84d
                    authentication(userName: rootProject.sonatypeUsername, password: rootProject.sonatypePassword)
                }

                // Prevent datastamp from being appending to artifacts during deployment
                uniqueVersion = false

                // Closure to configure all the POM with extra info, common to all projects
                pom.project {
                    parent {
                        groupId 'org.sonatype.oss'
                        artifactId 'oss-parent'
                        version '7'
                    }
                    licenses {
                        license {
                            name 'The Apache Software License, Version 2.0'
                            url 'http://www.apache.org/licenses/LICENSE-2.0.txt'
                            distribution 'repo'
                        }
                    }
                }
            }
        }
    }
}<|MERGE_RESOLUTION|>--- conflicted
+++ resolved
@@ -3,37 +3,16 @@
     apply plugin: 'maven' // Java plugin has to have been already applied for the conf2scope mappings to work
     apply plugin: 'signing'
 
-<<<<<<< HEAD
-
-    if (gradle.startParameter.taskNames.contains("uploadMavenCentral")) {
-        signing {
-            required true
-            sign configurations.archives
-        }
-    } else {
-        task signArchives {
-            // do nothing
-        }
-=======
     signing {
         required { gradle.taskGraph.hasTask(uploadMavenCentral) }
         sign configurations.archives
->>>>>>> 5c63f84d
     }
 
     /**
      * Publishing to Maven Central example provided from http://jedicoder.blogspot.com/2011/11/automated-gradle-project-deployment-to.html
      */
-<<<<<<< HEAD
-    task uploadMavenCentral(type: Upload) {
-        configuration = configurations.archives
-
-        dependsOn 'signArchives'
-
-=======
     task uploadMavenCentral(type:Upload, dependsOn: signArchives) {
         configuration = configurations.archives
->>>>>>> 5c63f84d
         doFirst {
             repositories.mavenDeployer {
                 beforeDeployment { org.gradle.api.artifacts.maven.MavenDeployment deployment -> signing.signPom(deployment) }
@@ -41,11 +20,7 @@
                 // To test deployment locally, use the following instead of oss.sonatype.org
                 //repository(url: "file://localhost/${rootProject.rootDir}/repo")
 
-<<<<<<< HEAD
-                repository(url: 'http://oss.sonatype.org/service/local/staging/deploy/maven2/') {
-=======
                 repository(url: 'https://oss.sonatype.org/service/local/staging/deploy/maven2') {
->>>>>>> 5c63f84d
                     authentication(userName: rootProject.sonatypeUsername, password: rootProject.sonatypePassword)
                 }
 
